--- conflicted
+++ resolved
@@ -318,9 +318,6 @@
 	public RestTemplateBuilder requestFactory(
 			Class<? extends ClientHttpRequestFactory> requestFactory) {
 		Assert.notNull(requestFactory, "RequestFactory must not be null");
-<<<<<<< HEAD
-		return requestFactory(BeanUtils.instantiateClass(requestFactory));
-=======
 		return requestFactory(createRequestFactory(requestFactory));
 	}
 
@@ -334,7 +331,6 @@
 		catch (Exception ex) {
 			throw new IllegalStateException(ex);
 		}
->>>>>>> 6c763536
 	}
 
 	/**

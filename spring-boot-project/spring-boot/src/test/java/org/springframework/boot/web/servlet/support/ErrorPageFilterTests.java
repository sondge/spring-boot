--- conflicted
+++ resolved
@@ -389,10 +389,7 @@
 	}
 
 	@Test
-<<<<<<< HEAD
-	void whenErrorIsSentAndWriterIsFlushedErrorIsSentToTheClient() throws Exception {
-=======
-	public void nestedServletExceptionWithNoCause() throws Exception {
+	void nestedServletExceptionWithNoCause() throws Exception {
 		this.filter.addErrorPages(new ErrorPage(MissingServletRequestParameterException.class, "/500"));
 		this.chain = new TestFilterChain((request, response, chain) -> {
 			chain.call();
@@ -416,8 +413,7 @@
 	}
 
 	@Test
-	public void whenErrorIsSentAndWriterIsFlushedErrorIsSentToTheClient() throws Exception {
->>>>>>> 26f59126
+	void whenErrorIsSentAndWriterIsFlushedErrorIsSentToTheClient() throws Exception {
 		this.chain = new TestFilterChain((request, response, chain) -> {
 			response.sendError(400);
 			response.getWriter().flush();

--- conflicted
+++ resolved
@@ -39,36 +39,19 @@
 			"org/springframework/boot/test/context/FilteredClassLoaderTestsResource.txt");
 
 	@Test
-<<<<<<< HEAD
-	public void loadClassWhenFilteredOnPackageShouldThrowClassNotFound()
-			throws Exception {
+	public void loadClassWhenFilteredOnPackageShouldThrowClassNotFound() throws Exception {
 		try (FilteredClassLoader classLoader = new FilteredClassLoader(
 				FilteredClassLoaderTests.class.getPackage().getName())) {
 			assertThatExceptionOfType(ClassNotFoundException.class)
 					.isThrownBy(() -> classLoader.loadClass(getClass().getName()));
 		}
-=======
-	public void loadClassWhenFilteredOnPackageShouldThrowClassNotFound() throws Exception {
-		FilteredClassLoader classLoader = new FilteredClassLoader(
-				FilteredClassLoaderTests.class.getPackage().getName());
-		this.thrown.expect(ClassNotFoundException.class);
-		classLoader.loadClass(getClass().getName());
-		classLoader.close();
->>>>>>> c6c139d9
 	}
 
 	@Test
 	public void loadClassWhenFilteredOnClassShouldThrowClassNotFound() throws Exception {
-<<<<<<< HEAD
-		try (FilteredClassLoader classLoader = new FilteredClassLoader(
-				FilteredClassLoaderTests.class)) {
+		try (FilteredClassLoader classLoader = new FilteredClassLoader(FilteredClassLoaderTests.class)) {
 			assertThatExceptionOfType(ClassNotFoundException.class)
 					.isThrownBy(() -> classLoader.loadClass(getClass().getName()));
-=======
-		try (FilteredClassLoader classLoader = new FilteredClassLoader(FilteredClassLoaderTests.class)) {
-			this.thrown.expect(ClassNotFoundException.class);
-			classLoader.loadClass(getClass().getName());
->>>>>>> c6c139d9
 		}
 	}
 
@@ -81,8 +64,7 @@
 	}
 
 	@Test
-	public void loadResourceWhenFilteredOnResourceShouldReturnNotFound()
-			throws Exception {
+	public void loadResourceWhenFilteredOnResourceShouldReturnNotFound() throws Exception {
 		try (FilteredClassLoader classLoader = new FilteredClassLoader(TEST_RESOURCE)) {
 			final URL loaded = classLoader.getResource(TEST_RESOURCE.getPath());
 			assertThat(loaded).isNull();
@@ -91,49 +73,40 @@
 
 	@Test
 	public void loadResourceWhenNotFilteredShouldLoadResource() throws Exception {
-		try (FilteredClassLoader classLoader = new FilteredClassLoader(
-				(resourceName) -> false)) {
+		try (FilteredClassLoader classLoader = new FilteredClassLoader((resourceName) -> false)) {
 			final URL loaded = classLoader.getResource(TEST_RESOURCE.getPath());
 			assertThat(loaded).isNotNull();
 		}
 	}
 
 	@Test
-	public void loadResourcesWhenFilteredOnResourceShouldReturnNotFound()
-			throws Exception {
+	public void loadResourcesWhenFilteredOnResourceShouldReturnNotFound() throws Exception {
 		try (FilteredClassLoader classLoader = new FilteredClassLoader(TEST_RESOURCE)) {
-			final Enumeration<URL> loaded = classLoader
-					.getResources(TEST_RESOURCE.getPath());
+			final Enumeration<URL> loaded = classLoader.getResources(TEST_RESOURCE.getPath());
 			assertThat(loaded.hasMoreElements()).isFalse();
 		}
 	}
 
 	@Test
 	public void loadResourcesWhenNotFilteredShouldLoadResource() throws Exception {
-		try (FilteredClassLoader classLoader = new FilteredClassLoader(
-				(resourceName) -> false)) {
-			final Enumeration<URL> loaded = classLoader
-					.getResources(TEST_RESOURCE.getPath());
+		try (FilteredClassLoader classLoader = new FilteredClassLoader((resourceName) -> false)) {
+			final Enumeration<URL> loaded = classLoader.getResources(TEST_RESOURCE.getPath());
 			assertThat(loaded.hasMoreElements()).isTrue();
 		}
 	}
 
 	@Test
-	public void loadResourceAsStreamWhenFilteredOnResourceShouldReturnNotFound()
-			throws Exception {
+	public void loadResourceAsStreamWhenFilteredOnResourceShouldReturnNotFound() throws Exception {
 		try (FilteredClassLoader classLoader = new FilteredClassLoader(TEST_RESOURCE)) {
-			final InputStream loaded = classLoader
-					.getResourceAsStream(TEST_RESOURCE.getPath());
+			final InputStream loaded = classLoader.getResourceAsStream(TEST_RESOURCE.getPath());
 			assertThat(loaded).isNull();
 		}
 	}
 
 	@Test
 	public void loadResourceAsStreamWhenNotFilteredShouldLoadResource() throws Exception {
-		try (FilteredClassLoader classLoader = new FilteredClassLoader(
-				(resourceName) -> false)) {
-			final InputStream loaded = classLoader
-					.getResourceAsStream(TEST_RESOURCE.getPath());
+		try (FilteredClassLoader classLoader = new FilteredClassLoader((resourceName) -> false)) {
+			final InputStream loaded = classLoader.getResourceAsStream(TEST_RESOURCE.getPath());
 			assertThat(loaded).isNotNull();
 		}
 	}

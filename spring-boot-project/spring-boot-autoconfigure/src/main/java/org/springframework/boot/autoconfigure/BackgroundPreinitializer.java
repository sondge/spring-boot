/*
 * Copyright 2012-2020 the original author or authors.
 *
 * Licensed under the Apache License, Version 2.0 (the "License");
 * you may not use this file except in compliance with the License.
 * You may obtain a copy of the License at
 *
 *      https://www.apache.org/licenses/LICENSE-2.0
 *
 * Unless required by applicable law or agreed to in writing, software
 * distributed under the License is distributed on an "AS IS" BASIS,
 * WITHOUT WARRANTIES OR CONDITIONS OF ANY KIND, either express or implied.
 * See the License for the specific language governing permissions and
 * limitations under the License.
 */

package org.springframework.boot.autoconfigure;

import java.nio.charset.StandardCharsets;
import java.util.concurrent.CountDownLatch;
import java.util.concurrent.atomic.AtomicBoolean;

import javax.validation.Configuration;
import javax.validation.Validation;

import org.springframework.boot.context.event.ApplicationEnvironmentPreparedEvent;
import org.springframework.boot.context.event.ApplicationFailedEvent;
import org.springframework.boot.context.event.ApplicationReadyEvent;
import org.springframework.boot.context.event.SpringApplicationEvent;
import org.springframework.boot.context.logging.LoggingApplicationListener;
import org.springframework.context.ApplicationListener;
import org.springframework.core.annotation.Order;
import org.springframework.format.support.DefaultFormattingConversionService;
import org.springframework.http.converter.json.Jackson2ObjectMapperBuilder;
import org.springframework.http.converter.support.AllEncompassingFormHttpMessageConverter;

/**
 * {@link ApplicationListener} to trigger early initialization in a background thread of
 * time consuming tasks.
 * <p>
 * Set the {@link #IGNORE_BACKGROUNDPREINITIALIZER_PROPERTY_NAME} system property to
 * {@code true} to disable this mechanism and let such initialization happen in the
 * foreground.
 *
 * @author Phillip Webb
 * @author Andy Wilkinson
 * @author Artsiom Yudovin
 * @author Sebastien Deleuze
 * @since 1.3.0
 */
@Order(LoggingApplicationListener.DEFAULT_ORDER + 1)
public class BackgroundPreinitializer implements ApplicationListener<SpringApplicationEvent> {

	/**
	 * System property that instructs Spring Boot how to run pre initialization. When the
	 * property is set to {@code true}, no pre-initialization happens and each item is
	 * initialized in the foreground as it needs to. When the property is {@code false}
	 * (default), pre initialization runs in a separate thread in the background.
	 * @since 2.1.0
	 */
	public static final String IGNORE_BACKGROUNDPREINITIALIZER_PROPERTY_NAME = "spring.backgroundpreinitializer.ignore";

	private static final AtomicBoolean preinitializationStarted = new AtomicBoolean(false);

	private static final CountDownLatch preinitializationComplete = new CountDownLatch(1);

	private static final boolean ENABLED;

	static {
		ENABLED = !Boolean.getBoolean(IGNORE_BACKGROUNDPREINITIALIZER_PROPERTY_NAME)
				&& System.getProperty("org.graalvm.nativeimage.imagecode") == null
				&& Runtime.getRuntime().availableProcessors() > 1;
	}

	@Override
	public void onApplicationEvent(SpringApplicationEvent event) {
<<<<<<< HEAD
		if (!ENABLED) {
			return;
		}
		if (event instanceof ApplicationStartingEvent && preinitializationStarted.compareAndSet(false, true)) {
=======
		if (!Boolean.getBoolean(IGNORE_BACKGROUNDPREINITIALIZER_PROPERTY_NAME)
				&& event instanceof ApplicationEnvironmentPreparedEvent && multipleProcessors()
				&& preinitializationStarted.compareAndSet(false, true)) {
>>>>>>> d0c75aef
			performPreinitialization();
		}
		if ((event instanceof ApplicationReadyEvent || event instanceof ApplicationFailedEvent)
				&& preinitializationStarted.get()) {
			try {
				preinitializationComplete.await();
			}
			catch (InterruptedException ex) {
				Thread.currentThread().interrupt();
			}
		}
	}

	private void performPreinitialization() {
		try {
			Thread thread = new Thread(new Runnable() {

				@Override
				public void run() {
					runSafely(new ConversionServiceInitializer());
					runSafely(new ValidationInitializer());
					runSafely(new MessageConverterInitializer());
					runSafely(new JacksonInitializer());
					runSafely(new CharsetInitializer());
					preinitializationComplete.countDown();
				}

				public void runSafely(Runnable runnable) {
					try {
						runnable.run();
					}
					catch (Throwable ex) {
						// Ignore
					}
				}

			}, "background-preinit");
			thread.start();
		}
		catch (Exception ex) {
			// This will fail on GAE where creating threads is prohibited. We can safely
			// continue but startup will be slightly slower as the initialization will now
			// happen on the main thread.
			preinitializationComplete.countDown();
		}
	}

	/**
	 * Early initializer for Spring MessageConverters.
	 */
	private static class MessageConverterInitializer implements Runnable {

		@Override
		public void run() {
			new AllEncompassingFormHttpMessageConverter();
		}

	}

	/**
	 * Early initializer for javax.validation.
	 */
	private static class ValidationInitializer implements Runnable {

		@Override
		public void run() {
			Configuration<?> configuration = Validation.byDefaultProvider().configure();
			configuration.buildValidatorFactory().getValidator();
		}

	}

	/**
	 * Early initializer for Jackson.
	 */
	private static class JacksonInitializer implements Runnable {

		@Override
		public void run() {
			Jackson2ObjectMapperBuilder.json().build();
		}

	}

	/**
	 * Early initializer for Spring's ConversionService.
	 */
	private static class ConversionServiceInitializer implements Runnable {

		@Override
		public void run() {
			new DefaultFormattingConversionService();
		}

	}

	private static class CharsetInitializer implements Runnable {

		@Override
		public void run() {
			StandardCharsets.UTF_8.name();
		}

	}

}<|MERGE_RESOLUTION|>--- conflicted
+++ resolved
@@ -74,16 +74,11 @@
 
 	@Override
 	public void onApplicationEvent(SpringApplicationEvent event) {
-<<<<<<< HEAD
 		if (!ENABLED) {
 			return;
 		}
-		if (event instanceof ApplicationStartingEvent && preinitializationStarted.compareAndSet(false, true)) {
-=======
-		if (!Boolean.getBoolean(IGNORE_BACKGROUNDPREINITIALIZER_PROPERTY_NAME)
-				&& event instanceof ApplicationEnvironmentPreparedEvent && multipleProcessors()
+		if (event instanceof ApplicationEnvironmentPreparedEvent
 				&& preinitializationStarted.compareAndSet(false, true)) {
->>>>>>> d0c75aef
 			performPreinitialization();
 		}
 		if ((event instanceof ApplicationReadyEvent || event instanceof ApplicationFailedEvent)

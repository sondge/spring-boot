--- conflicted
+++ resolved
@@ -147,26 +147,20 @@
 
 	@Test
 	public void openEntityManagerInViewInterceptorIsNotRegisteredWhenFilterRegistrationPresent() {
-		new WebApplicationContextRunner()
-				.withPropertyValues("spring.datasource.generate-unique-name=true")
+		new WebApplicationContextRunner().withPropertyValues("spring.datasource.generate-unique-name=true")
 				.withUserConfiguration(TestFilterRegistrationConfiguration.class)
-				.withConfiguration(AutoConfigurations.of(
-						DataSourceAutoConfiguration.class,
-						TransactionAutoConfiguration.class, this.autoConfiguredClass))
-				.run((context) -> assertThat(context)
-						.doesNotHaveBean(OpenEntityManagerInViewInterceptor.class));
+				.withConfiguration(AutoConfigurations.of(DataSourceAutoConfiguration.class,
+						TransactionAutoConfiguration.class, this.autoConfiguredClass))
+				.run((context) -> assertThat(context).doesNotHaveBean(OpenEntityManagerInViewInterceptor.class));
 	}
 
 	@Test
 	public void openEntityManagerInViewInterceptorAutoConfigurationBacksOffWhenManuallyRegistered() {
-		new WebApplicationContextRunner()
-				.withPropertyValues("spring.datasource.generate-unique-name=true")
+		new WebApplicationContextRunner().withPropertyValues("spring.datasource.generate-unique-name=true")
 				.withUserConfiguration(TestInterceptorManualConfiguration.class)
-				.withConfiguration(AutoConfigurations.of(
-						DataSourceAutoConfiguration.class,
-						TransactionAutoConfiguration.class, this.autoConfiguredClass))
-				.run((context) -> assertThat(context)
-						.getBean(OpenEntityManagerInViewInterceptor.class)
+				.withConfiguration(AutoConfigurations.of(DataSourceAutoConfiguration.class,
+						TransactionAutoConfiguration.class, this.autoConfiguredClass))
+				.run((context) -> assertThat(context).getBean(OpenEntityManagerInViewInterceptor.class)
 						.isExactlyInstanceOf(
 								TestInterceptorManualConfiguration.ManualOpenEntityManagerInViewInterceptor.class));
 	}
@@ -296,7 +290,6 @@
 	}
 
 	@Configuration
-<<<<<<< HEAD
 	@TestAutoConfigurationPackage(City.class)
 	protected static class TestFilterRegistrationConfiguration {
 
@@ -316,19 +309,14 @@
 			return new ManualOpenEntityManagerInViewInterceptor();
 		}
 
-		protected static class ManualOpenEntityManagerInViewInterceptor
-				extends OpenEntityManagerInViewInterceptor {
-
-		}
-
-	}
-
-	@Configuration
-	protected static class TestConfigurationWithLocalContainerEntityManagerFactoryBean
-			extends TestConfiguration {
-=======
+		protected static class ManualOpenEntityManagerInViewInterceptor extends OpenEntityManagerInViewInterceptor {
+
+		}
+
+	}
+
+	@Configuration
 	protected static class TestConfigurationWithLocalContainerEntityManagerFactoryBean extends TestConfiguration {
->>>>>>> c6c139d9
 
 		@Bean
 		public LocalContainerEntityManagerFactoryBean entityManagerFactory(DataSource dataSource,

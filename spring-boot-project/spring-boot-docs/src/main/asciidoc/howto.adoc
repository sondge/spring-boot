--- conflicted
+++ resolved
@@ -2,28 +2,14 @@
 = "`How-to`" Guides
 include::attributes.adoc[]
 
-<<<<<<< HEAD
-This section provides answers to some common '`how do I do that...`' questions
-that often arise when using Spring Boot. Its coverage is not exhaustive, but it
-does cover quite a lot.
-=======
-[partintro]
---
 This section provides answers to some common '`how do I do that...`' questions that often arise when using Spring Boot.
 Its coverage is not exhaustive, but it does cover quite a lot.
->>>>>>> 64d4bf82
 
 If you have a specific problem that we do not cover here, you might want to check out https://stackoverflow.com/tags/spring-boot[stackoverflow.com] to see if someone has already provided an answer.
 This is also a great place to ask new questions (please use the `spring-boot` tag).
 
-<<<<<<< HEAD
-We are also more than happy to extend this section. If you want to add a '`how-to`',
-send us a {github-code}[pull request].
-=======
 We are also more than happy to extend this section.
 If you want to add a '`how-to`', send us a {github-code}[pull request].
---
->>>>>>> 64d4bf82
 
 
 
@@ -410,18 +396,9 @@
 
 A running application with the Actuator features has a `configprops` endpoint that shows all the bound and bindable properties available through `@ConfigurationProperties`.
 
-<<<<<<< HEAD
-The appendix includes an <<appendix.adoc#common-application-properties,
-`application.properties`>> example with a list of the most common properties supported by
-Spring Boot. The definitive list comes from searching the source code for
-`@ConfigurationProperties` and `@Value` annotations as well as the occasional use of
-`Binder`. For more about the exact ordering of loading properties, see
-"<<spring-boot-features#boot-features-external-config>>".
-=======
-The appendix includes an <<appendix-application-properties#common-application-properties, `application.properties`>> example with a list of the most common properties supported by Spring Boot.
+The appendix includes an <<appendix.adoc#common-application-properties, `application.properties`>> example with a list of the most common properties supported by Spring Boot.
 The definitive list comes from searching the source code for `@ConfigurationProperties` and `@Value` annotations as well as the occasional use of `Binder`.
 For more about the exact ordering of loading properties, see "<<spring-boot-features#boot-features-external-config>>".
->>>>>>> 64d4bf82
 
 
 
@@ -596,20 +573,10 @@
 
 See {sc-spring-boot}/web/server/Ssl.{sc-ext}[`Ssl`] for details of all of the supported properties.
 
-<<<<<<< HEAD
-Using configuration such as the preceding example means the application no longer supports
-a plain HTTP connector at port 8080. Spring Boot does not support the configuration of
-both an HTTP connector and an HTTPS connector through `application.properties`. If you
-want to have both, you need to configure one of them programmatically. We recommend using
-`application.properties` to configure HTTPS, as the HTTP connector is the easier of the
-two to configure programmatically.
-=======
 Using configuration such as the preceding example means the application no longer supports a plain HTTP connector at port 8080.
 Spring Boot does not support the configuration of both an HTTP connector and an HTTPS connector through `application.properties`.
 If you want to have both, you need to configure one of them programmatically.
 We recommend using `application.properties` to configure HTTPS, as the HTTP connector is the easier of the two to configure programmatically.
-See the{github-code}/spring-boot-samples/spring-boot-sample-tomcat-multi-connectors[`spring-boot-sample-tomcat-multi-connectors`] sample project for an example.
->>>>>>> 64d4bf82
 
 
 
@@ -827,20 +794,10 @@
 When running behind a proxy, the caller wants a link to the proxy and not to the physical address of the machine hosting your app.
 Typically, such situations are handled through a contract with the proxy, which adds headers to tell the back end how to construct links to itself.
 
-<<<<<<< HEAD
-If the proxy adds conventional `X-Forwarded-For` and `X-Forwarded-Proto` headers (most
-proxy servers do so), the absolute links should be rendered correctly, provided
-`server.forward-headers-strategy` is set to `NATIVE` or `FRAMEWORK` in your `application.properties`.
-
-NOTE: If your application runs in Cloud Foundry or Heroku, the
-`server.forward-headers-strategy` property defaults to `NATIVE`. In all
-other instances, it defaults to `NONE`.
-=======
-If the proxy adds conventional `X-Forwarded-For` and `X-Forwarded-Proto` headers (most proxy servers do so), the absolute links should be rendered correctly, provided `server.use-forward-headers` is set to `true` in your `application.properties`.
-
-NOTE: If your application runs in Cloud Foundry or Heroku, the `server.use-forward-headers` property defaults to `true`.
-In all other instances, it defaults to `false`.
->>>>>>> 64d4bf82
+If the proxy adds conventional `X-Forwarded-For` and `X-Forwarded-Proto` headers (most proxy servers do so), the absolute links should be rendered correctly, provided `server.forward-headers-strategy` is set to `NATIVE` or `FRAMEWORK` in your `application.properties`.
+
+NOTE: If your application runs in Cloud Foundry or Heroku, the `server.forward-headers-strategy` property defaults to `NATIVE`.
+In all other instances, it defaults to `NONE`.
 
 
 
@@ -868,13 +825,7 @@
 
 NOTE: You can trust all proxies by setting the `internal-proxies` to empty (but do not do so in production).
 
-<<<<<<< HEAD
-You can take complete control of the configuration of Tomcat's `RemoteIpValve` by
-switching the automatic one off (to do so, set `server.forward-headers-strategy=NONE`) and
-adding a new valve instance in a `TomcatServletWebServerFactory` bean.
-=======
-You can take complete control of the configuration of Tomcat's `RemoteIpValve` by switching the automatic one off (to do so, set `server.use-forward-headers=false`) and adding a new valve instance in a `TomcatServletWebServerFactory` bean.
->>>>>>> 64d4bf82
+You can take complete control of the configuration of Tomcat's `RemoteIpValve` by switching the automatic one off (to do so, set `server.forward-headers-strategy=NONE`) and adding a new valve instance in a `TomcatServletWebServerFactory` bean.
 
 
 
@@ -939,10 +890,9 @@
 
 [[howto-enable-tomcat-mbean-registry]]
 === Enable Tomcat's MBean Registry
-Embedded Tomcat's MBean registry is disabled by default. This minimizes Tomcat's memory
-footprint. If you want to use Tomcat's MBeans, for example so that they can be used to
-expose metrics via Micrometer, you must use the `server.tomcat.mbeanregistry.enabled`
-property to do so, as shown in the following example:
+Embedded Tomcat's MBean registry is disabled by default.
+This minimizes Tomcat's memory footprint.
+If you want to use Tomcat's MBeans, for example so that they can be used to expose metrics via Micrometer, you must use the `server.tomcat.mbeanregistry.enabled` property to do so, as shown in the following example:
 
 [source,properties,indent=0]
 ----
@@ -1194,47 +1144,6 @@
 
 `WebMvcAutoConfiguration` adds the following `ViewResolvers` to your context:
 
-<<<<<<< HEAD
-* An `InternalResourceViewResolver` named '`defaultViewResolver`'. This one locates
-physical resources that can be rendered by using the `DefaultServlet` (including static
-resources and JSP pages, if you use those). It applies a prefix and a suffix to the
-view name and then looks for a physical resource with that path in the servlet context
-(the defaults are both empty but are accessible for external configuration through
-`spring.mvc.view.prefix` and `spring.mvc.view.suffix`). You can override it by
-providing a bean of the same type.
-* A `BeanNameViewResolver` named '`beanNameViewResolver`'. This is a useful member of the
-view resolver chain and picks up any beans with the same name as the `View` being
-resolved. It should not be necessary to override or replace it.
-* A `ContentNegotiatingViewResolver` named '`viewResolver`' is added only if there *are*
-actually beans of type `View` present. This is a '`master`' resolver, delegating to all
-the others and attempting to find a match to the '`Accept`' HTTP header sent by the
-client. There is a useful
-https://spring.io/blog/2013/06/03/content-negotiation-using-views[blog about
-`ContentNegotiatingViewResolver`] that you might like to study to learn more, and you
-might also look at the source code for detail. You can switch off the auto-configured
-`ContentNegotiatingViewResolver` by defining a bean named '`viewResolver`'.
-* If you use Thymeleaf, you also have a `ThymeleafViewResolver` named
-'`thymeleafViewResolver`'. It looks for resources by surrounding the view name with a
-prefix and suffix. The prefix is `spring.thymeleaf.prefix`, and the suffix is
-`spring.thymeleaf.suffix`. The values of the prefix and suffix default to
-'`classpath:/templates/`' and '`.html`', respectively. You can override
-`ThymeleafViewResolver` by providing a bean of the same name.
-* If you use FreeMarker, you also have a `FreeMarkerViewResolver` named
-'`freeMarkerViewResolver`'. It looks for resources in a loader path (which is
-externalized to `spring.freemarker.templateLoaderPath` and has a default value of
-'`classpath:/templates/`') by surrounding the view name with a prefix and a suffix. The
-prefix is externalized to `spring.freemarker.prefix`, and the suffix is externalized to
-`spring.freemarker.suffix`. The default values of the prefix and suffix are empty and
-'`.ftlh`', respectively. You can override `FreeMarkerViewResolver` by providing a bean
-of the same name.
-* If you use Groovy templates (actually, if `groovy-templates` is on your classpath), you
-also have a `GroovyMarkupViewResolver` named '`groovyMarkupViewResolver`'. It looks for
-resources in a loader path by surrounding the view name with a prefix and suffix
-(externalized to `spring.groovy.template.prefix` and `spring.groovy.template.suffix`).
-The prefix and suffix have default values of '`classpath:/templates/`' and '`.tpl`',
-respectively. You can override `GroovyMarkupViewResolver` by providing a bean of the
-same name.
-=======
 * An `InternalResourceViewResolver` named '`defaultViewResolver`'.
   This one locates physical resources that can be rendered by using the `DefaultServlet` (including static resources and JSP pages, if you use those).
   It applies a prefix and a suffix to the view name and then looks for a physical resource with that path in the servlet context (the defaults are both empty but are accessible for external configuration through `spring.mvc.view.prefix` and `spring.mvc.view.suffix`).
@@ -1247,19 +1156,18 @@
   There is a useful https://spring.io/blog/2013/06/03/content-negotiation-using-views[blog about `ContentNegotiatingViewResolver`] that you might like to study to learn more, and you might also look at the source code for detail.
   You can switch off the auto-configured `ContentNegotiatingViewResolver` by defining a bean named '`viewResolver`'.
 * If you use Thymeleaf, you also have a `ThymeleafViewResolver` named '`thymeleafViewResolver`'.
-  It looks for resources by surrounding the view name with a prefix and suffix. The prefix is `spring.thymeleaf.prefix`, and the suffix is `spring.thymeleaf.suffix`.
+  It looks for resources by surrounding the view name with a prefix and suffix.
+  The prefix is `spring.thymeleaf.prefix`, and the suffix is `spring.thymeleaf.suffix`.
   The values of the prefix and suffix default to '`classpath:/templates/`' and '`.html`', respectively.
   You can override `ThymeleafViewResolver` by providing a bean of the same name.
 * If you use FreeMarker, you also have a `FreeMarkerViewResolver` named '`freeMarkerViewResolver`'.
   It looks for resources in a loader path (which is externalized to `spring.freemarker.templateLoaderPath` and has a default value of '`classpath:/templates/`') by surrounding the view name with a prefix and a suffix.
   The prefix is externalized to `spring.freemarker.prefix`, and the suffix is externalized to `spring.freemarker.suffix`.
-  The default values of the prefix and suffix are empty and '`.ftl`', respectively.
+  The default values of the prefix and suffix are empty and '`.ftlh`', respectively.
   You can override `FreeMarkerViewResolver` by providing a bean of the same name.
 * If you use Groovy templates (actually, if `groovy-templates` is on your classpath), you also have a `GroovyMarkupViewResolver` named '`groovyMarkupViewResolver`'.
   It looks for resources in a loader path by surrounding the view name with a prefix and suffix (externalized to `spring.groovy.template.prefix` and `spring.groovy.template.suffix`).
-  The prefix and suffix have default values of '`classpath:/templates/`' and '`.tpl`', respectively.
-  You can override `GroovyMarkupViewResolver` by providing a bean of the same name.
->>>>>>> 64d4bf82
+  The prefix and suffix have default values of '`classpath:/templates/`' and '`.tpl`', respectively. You can override `GroovyMarkupViewResolver` by providing a bean of the same name.
 
 For more detail, see the following sections:
 
@@ -1361,12 +1269,7 @@
 	logging.level.org.hibernate=ERROR
 ----
 
-<<<<<<< HEAD
-You can also set the location of a file to which to write the log (in addition to the
-console) by using "logging.file.name".
-=======
-You can also set the location of a file to which to write the log (in addition to the console) by using "logging.file".
->>>>>>> 64d4bf82
+You can also set the location of a file to which to write the log (in addition to the console) by using "logging.file.name".
 
 To configure the more fine-grained settings of a logging system, you need to use the native configuration format supported by the `LoggingSystem` in question.
 By default, Spring Boot picks up the native configuration from its default location for the system (such as `classpath:logback.xml` for Logback), but you can set the location of the config file by using the "logging.config" property.
@@ -1390,17 +1293,9 @@
 If you look at `base.xml` in the spring-boot jar, you can see that it uses some useful System properties that the `LoggingSystem` takes care of creating for you:
 
 * `$\{PID}`: The current process ID.
-<<<<<<< HEAD
 * `$\{LOG_FILE}`: Whether `logging.file.name` was set in Boot's external configuration.
-* `$\{LOG_PATH}`: Whether `logging.file.path` (representing a directory for
-   log files to live in) was set in Boot's external configuration.
-* `$\{LOG_EXCEPTION_CONVERSION_WORD}`: Whether `logging.exception-conversion-word` was set
-   in Boot's external configuration.
-=======
-* `$\{LOG_FILE}`: Whether `logging.file` was set in Boot's external configuration.
-* `$\{LOG_PATH}`: Whether `logging.path` (representing a directory for log files to live in) was set in Boot's external configuration.
+* `$\{LOG_PATH}`: Whether `logging.file.path` (representing a directory for log files to live in) was set in Boot's external configuration.
 * `$\{LOG_EXCEPTION_CONVERSION_WORD}`: Whether `logging.exception-conversion-word` was set in Boot's external configuration.
->>>>>>> 64d4bf82
 
 Spring Boot also provides some nice ANSI color terminal output on a console (but not in a log file) by using a custom Logback converter.
 See the default `base.xml` configuration for details.
@@ -1427,12 +1322,7 @@
 	</configuration>
 ----
 
-<<<<<<< HEAD
-You also need to add `logging.file.name` to your `application.properties`, as shown in the
-following example:
-=======
-You also need to add `logging.file` to your `application.properties`, as shown in the following example:
->>>>>>> 64d4bf82
+You also need to add `logging.file.name` to your `application.properties`, as shown in the following example:
 
 [source,properties,indent=0,subs="verbatim,quotes,attributes"]
 ----
@@ -1488,14 +1378,7 @@
 	}
 ----
 
-<<<<<<< HEAD
-NOTE: The Log4j starters gather together the dependencies for common logging
-requirements (such as having Tomcat use `java.util.logging` but configuring the
-output using Log4j 2).
-=======
 NOTE: The Log4j starters gather together the dependencies for common logging requirements (such as having Tomcat use `java.util.logging` but configuring the output using Log4j 2).
-See the {github-code}/spring-boot-samples/spring-boot-sample-actuator-log4j2[Actuator Log4j 2] samples for more detail and to see it in action.
->>>>>>> 64d4bf82
 
 NOTE: To ensure that debug logging performed using `java.util.logging` is routed into Log4j 2, configure its https://logging.apache.org/log4j/2.0/log4j-jul/index.html[JDK logging adapter] by setting the `java.util.logging.manager` system property to `org.apache.logging.log4j.jul.LogManager`.
 
@@ -1681,16 +1564,9 @@
 Spring Data can create implementations of `@Repository` interfaces of various flavors.
 Spring Boot handles all of that for you, as long as those `@Repositories` are included in the same package (or a sub-package) of your `@EnableAutoConfiguration` class.
 
-<<<<<<< HEAD
-For many applications, all you need is to put the right Spring Data dependencies on
-your classpath (there is a `spring-boot-starter-data-jpa` for JPA and a
-`spring-boot-starter-data-mongodb` for Mongodb) and create some repository interfaces to
-handle your `@Entity` objects.
-=======
-For many applications, all you need is to put the right Spring Data dependencies on your classpath and create some repository interfaces to handle your `@Entity` objects.
+For many applications, all you need is to put the right Spring Data dependencies on your classpath.
 There is a `spring-boot-starter-data-jpa` for JPA, spring-boot-starter-data-mongodb` for Mongodb, etc.
-Examples are in the {github-code}/spring-boot-samples/spring-boot-sample-data-jpa[JPA sample] and the {github-code}/spring-boot-samples/spring-boot-sample-data-mongodb[Mongodb sample].
->>>>>>> 64d4bf82
+To get started, create some repository interfaces to handle your `@Entity` objects.
 
 Spring Boot tries to guess the location of your `@Repository` definitions, based on the `@EnableAutoConfiguration` it finds.
 To get more control, use the `@EnableJpaRepositories` annotation (from Spring Data JPA).
@@ -1720,20 +1596,6 @@
 
 [[howto-configure-jpa-properties]]
 === Configure JPA Properties
-<<<<<<< HEAD
-Spring Data JPA already provides some vendor-independent configuration options (such as
-those for SQL logging), and Spring Boot exposes those options and a few more for Hibernate
-as external configuration properties. Some of them are automatically detected according to
-the context so you should not have to set them.
-
-The `spring.jpa.hibernate.ddl-auto` is a special case, because, depending on runtime
-conditions, it has different defaults. If an embedded database is used and no schema
-manager (such as Liquibase or Flyway) is handling the `DataSource`, it defaults to
-`create-drop`. In all other cases, it defaults to `none`.
-
-The dialect to use is detected by the JPA provider. If you prefer to set the dialect
-yourself, set the `spring.jpa.database-platform` property.
-=======
 Spring Data JPA already provides some vendor-independent configuration options (such as those for SQL logging), and Spring Boot exposes those options and a few more for Hibernate as external configuration properties.
 Some of them are automatically detected according to the context so you should not have to set them.
 
@@ -1741,12 +1603,8 @@
 If an embedded database is used and no schema manager (such as Liquibase or Flyway) is handling the `DataSource`, it defaults to `create-drop`.
 In all other cases, it defaults to `none`.
 
-The dialect to use is also automatically detected based on the current `DataSource`, but you can set `spring.jpa.database` yourself if you want to be explicit and bypass that check on startup.
-
-NOTE: Specifying a `database` leads to the configuration of a well-defined Hibernate dialect.
-Several databases have more than one `Dialect`, and this may not suit your needs.
-In that case, you can either set `spring.jpa.database` to `default` to let Hibernate figure things out or set the dialect by setting the `spring.jpa.database-platform` property.
->>>>>>> 64d4bf82
+The dialect to use is detected by the JPA provider.
+If you prefer to set the dialect yourself, set the `spring.jpa.database-platform` property.
 
 The most common options to set are shown in the following example:
 
@@ -2077,32 +1935,6 @@
 If you would like more control, provide a `@Bean` that implements {sc-spring-boot-autoconfigure}/flyway/FlywayMigrationStrategy.{sc-ext}[`FlywayMigrationStrategy`].
 
 Flyway supports SQL and Java https://flywaydb.org/documentation/callbacks.html[callbacks].
-<<<<<<< HEAD
-To use SQL-based callbacks, place the callback scripts in the `classpath:db/migration`
-folder. To use Java-based callbacks, create one or more beans that implement
-`Callback`. Any such beans are automatically registered with `Flyway`. They can be
-ordered by using `@Order` or by implementing `Ordered`. Beans that implement the
-deprecated `FlywayCallback` interface can also be detected, however they cannot be used
-alongside `Callback` beans.
-
-By default, Flyway autowires the (`@Primary`) `DataSource` in your context and
-uses that for migrations. If you like to use a different `DataSource`, you can create
-one and mark its `@Bean` as `@FlywayDataSource`. If you do so and want two data sources,
-remember to create another one and mark it as `@Primary`. Alternatively, you can use
-Flyway's native `DataSource` by setting `spring.flyway.[url,user,password]`
-in external properties. Setting either `spring.flyway.url` or `spring.flyway.user`
-is sufficient to cause Flyway to use its own `DataSource`. If any of the three
-properties has not be set, the value of its equivalent `spring.datasource` property will
-be used.
-
-
-You can also use Flyway to provide data for specific scenarios. For example, you can
-place test-specific migrations in `src/test/resources` and they are run only when your
-application starts for testing. Also, you can use profile-specific configuration to
-customize `spring.flyway.locations` so that certain migrations run only when a particular
-profile is active. For example, in `application-dev.properties`, you might specify the
-following setting:
-=======
 To use SQL-based callbacks, place the callback scripts in the `classpath:db/migration` folder.
 To use Java-based callbacks, create one or more beans that implement `Callback`.
 Any such beans are automatically registered with `Flyway`.
@@ -2116,13 +1948,10 @@
 Setting either `spring.flyway.url` or `spring.flyway.user` is sufficient to cause Flyway to use its own `DataSource`.
 If any of the three properties has not be set, the value of its equivalent `spring.datasource` property will be used.
 
-There is a {github-code}/spring-boot-samples/spring-boot-sample-flyway[Flyway sample] so that you can see how to set things up.
-
 You can also use Flyway to provide data for specific scenarios.
 For example, you can place test-specific migrations in `src/test/resources` and they are run only when your application starts for testing.
 Also, you can use profile-specific configuration to customize `spring.flyway.locations` so that certain migrations run only when a particular profile is active.
 For example, in `application-dev.properties`, you might specify the following setting:
->>>>>>> 64d4bf82
 
 [source,properties,indent=0]
 ----
@@ -2149,11 +1978,6 @@
 
 See {sc-spring-boot-autoconfigure}/liquibase/LiquibaseProperties.{sc-ext}[`LiquibaseProperties`] for details about available settings such as contexts, the default schema, and others.
 
-<<<<<<< HEAD
-=======
-There is a {github-code}/spring-boot-samples/spring-boot-sample-liquibase[Liquibase sample] so that you can see how to set things up.
-
->>>>>>> 64d4bf82
 
 
 [[howto-messaging]]
@@ -2193,18 +2017,11 @@
 This section answers questions that arise from using Spring Batch with Spring Boot.
 
 NOTE: By default, batch applications require a `DataSource` to store job details.
-<<<<<<< HEAD
-Batch autowires a single `DataSource` in your context and uses that for processing. To
-have Batch use a `DataSource` other than the application’s main `DataSource`, declare a
-`DataSource` bean, annotating its `@Bean` method with `@BatchDataSource`. If you do so and
-want two data sources, remember to create another one and mark it as `@Primary`. To take
-greater control, implement `BatchConfigurer`. See
-{spring-batch-javadoc}/core/configuration/annotation/EnableBatchProcessing.html[the
-Javadoc of `@EnableBatchProcessing`] for more details.
-=======
-If you want to deviate from that, you need to implement `BatchConfigurer`.
-See {spring-batch-javadoc}/core/configuration/annotation/EnableBatchProcessing.html[The Javadoc of `@EnableBatchProcessing`] for more details.
->>>>>>> 64d4bf82
+Batch autowires a single `DataSource` in your context and uses that for processing.
+To have Batch use a `DataSource` other than the application’s main `DataSource`, declare a `DataSource` bean, annotating its `@Bean` method with `@BatchDataSource`.
+If you do so and want two data sources, remember to create another one and mark it as `@Primary`.
+To take greater control, implement `BatchConfigurer`.
+See {spring-batch-javadoc}/core/configuration/annotation/EnableBatchProcessing.html[the Javadoc of `@EnableBatchProcessing`] for more details.
 
 For more about Spring Batch, see the https://projects.spring.io/spring-batch/[Spring Batch project page].
 
@@ -2254,24 +2071,12 @@
 Doing so restores the default of the servlet container that you are using.
 Note that Spring Boot still tries to resolve the error view, so you should probably add your own error page rather than disabling it completely.
 
-<<<<<<< HEAD
-Overriding the error page with your own depends on the templating technology that you
-use. For example, if you use Thymeleaf, you can add an `error.html` template.
-If you use FreeMarker, you can add an `error.ftlh` template. In general, you
-need a `View` that resolves with a name of `error` or a `@Controller` that handles
-the `/error` path. Unless you replaced some of the default configuration, you should find
-a `BeanNameViewResolver` in your `ApplicationContext`, so a `@Bean` named `error` would
-be a simple way of doing that. See
-{sc-spring-boot-autoconfigure}/web/servlet/error/ErrorMvcAutoConfiguration.{sc-ext}[`ErrorMvcAutoConfiguration`]
-for more options.
-=======
 Overriding the error page with your own depends on the templating technology that you use.
 For example, if you use Thymeleaf, you can add an `error.html` template.
-If you use FreeMarker, you can add an `error.ftl` template.
+If you use FreeMarker, you can add an `error.ftlh` template.
 In general, you need a `View` that resolves with a name of `error` or a `@Controller` that handles the `/error` path.
 Unless you replaced some of the default configuration, you should find a `BeanNameViewResolver` in your `ApplicationContext`, so a `@Bean` named `error` would be a simple way of doing that.
 See {sc-spring-boot-autoconfigure}/web/servlet/error/ErrorMvcAutoConfiguration.{sc-ext}[`ErrorMvcAutoConfiguration`] for more options.
->>>>>>> 64d4bf82
 
 See also the section on "`<<boot-features-error-handling, Error Handling>>`" for details of how to register handlers in the servlet container.
 
@@ -2565,34 +2370,16 @@
 
 [[howto-create-an-additional-executable-jar]]
 === Use a Spring Boot Application as a Dependency
-<<<<<<< HEAD
-Like a war file, a Spring Boot application is not intended to be used as a dependency. If
-your application contains classes that you want to share with other projects, the
-recommended approach is to move that code into a separate module. The separate module can
-then be depended upon by your application and other projects.
-
-If you cannot rearrange your code as recommended above, Spring Boot's Maven and Gradle
-plugins must be configured to produce a separate artifact that is suitable for use as a
-dependency. The executable archive cannot be used as a dependency as the
-<<appendix.adoc#executable-jar-jar-file-structure,executable jar format>> packages
-application classes in `BOOT-INF/classes`. This means that they cannot be found when the
-executable jar is used as a dependency.
-
-To produce the two artifacts, one that can be used as a dependency and one that is
-executable, a classifier must be specified. This classifier is applied to the name of the
-executable archive, leaving the default archive for use as a dependency.
-=======
 Like a war file, a Spring Boot application is not intended to be used as a dependency.
 If your application contains classes that you want to share with other projects, the recommended approach is to move that code into a separate module.
 The separate module can then be depended upon by your application and other projects.
 
 If you cannot rearrange your code as recommended above, Spring Boot's Maven and Gradle plugins must be configured to produce a separate artifact that is suitable for use as a dependency.
-The executable archive cannot be used as a dependency as the <<appendix-executable-jar-format.adoc#executable-jar-jar-file-structure,executable jar format>> packages application classes in `BOOT-INF/classes`.
+The executable archive cannot be used as a dependency as the <<appendix.adoc#executable-jar-jar-file-structure,executable jar format>> packages application classes in `BOOT-INF/classes`.
 This means that they cannot be found when the executable jar is used as a dependency.
 
 To produce the two artifacts, one that can be used as a dependency and one that is executable, a classifier must be specified.
 This classifier is applied to the name of the executable archive, leaving the default archive for use as a dependency.
->>>>>>> 64d4bf82
 
 To configure a classifier of `exec` in Maven, you can use the following configuration:
 
@@ -2736,23 +2523,6 @@
 	</target>
 ----
 
-<<<<<<< HEAD
-=======
-The {github-code}/spring-boot-samples/spring-boot-sample-ant[Ant Sample] has a `build.xml` file with a `manual` task that should work if you run it with the following command:
-
-[indent=0,subs="verbatim,quotes,attributes"]
-----
-	$ ant -lib <folder containing ivy-2.2.jar> clean manual
-----
-
-Then you can run the application with the following command:
-
-[indent=0,subs="verbatim,quotes,attributes"]
-----
-	$ java -jar target/*.jar
-----
-
->>>>>>> 64d4bf82
 
 
 [[howto-traditional-deployment]]
@@ -2838,12 +2608,6 @@
 If you use the <<build-tool-plugins.adoc#build-tool-plugins, Spring Boot build tools>>, marking the embedded servlet container dependency as provided produces an executable war file with the provided dependencies packaged in a `lib-provided` directory.
 This means that, in addition to being deployable to a servlet container, you can also run your application by using `java -jar` on the command line.
 
-<<<<<<< HEAD
-=======
-TIP: Take a look at Spring Boot's sample applications for a {github-code}/spring-boot-samples/spring-boot-sample-traditional/pom.xml[Maven-based example] of the previously described configuration.
-
-
->>>>>>> 64d4bf82
 
 
 [[howto-convert-an-existing-application-to-spring-boot]]
